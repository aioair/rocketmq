--- conflicted
+++ resolved
@@ -1,15 +1,9 @@
 ## 2 Communication Mechanism
 RocketMQ message queue cluster mainly includes four roles: NameServer, Broker (Master/Slave), Producer and Consumer. The basic communication process is as follows:
 (1) After Broker start-up, it needs to complete one operation: register itself to NameServer, and then report Topic routing information to NameServer at regular intervals of 30 seconds.
-<<<<<<< HEAD
-(2) When message producer Producer sends a message as a client, it needs to obtain routing information from the local cache TopicPublishInfoTable according to the Topic of the message. If not, it will be retrieved from NameServer and update to local cache, at the same time, Producer will retrieve routing information from NameServer every 30 seconds by default.
+(2) When message Producer sends a message as a client, it needs to obtain routing information from the local cache TopicPublishInfoTable according to the Topic of the message. If not, it will be retrieved from NameServer and update to local cache, at the same time, Producer will retrieve routing information from NameServer every 30 seconds by default.
 (3) Message Producer chooses a queue to send the message according to the routing information obtained in 2); Broker receives the message and records it in disk as the receiver of the message.
 (4) After message Consumer gets the routing information according to 2) and complete the load balancing of the client, then select one or several message queues to pull messages and consume them.
-=======
-(2) When message Producer sends a message as a client, it needs to obtain routing information from the local cache TopicPublishInfoTable according to the Topic of the message. If not, it will be retrieved from NameServer and update to local cache, at the same time, Producer will retrieve routing information from NameServer every 30 seconds by default.
-(3) Message producer Producer chooses a queue to send the message according to the routing information obtained in 2); Broker receives the message and records it in disk as the receiver of the message.
-(4) After message consumer Consumer get the routing information according to 2) and complete the load balancing of the client, then select one or several message queues to pull messages and consume them.
->>>>>>> de34ce7e
 
 From 1) ~ 3) above, we can see that both Producer, Broker and NameServer communicate with each other(only part of MQ communication is mentioned here), so how to design a good network communication module is very important in MQ. It will determine the overall messaging capability and final performance of the RocketMQ cluster.
 
